// Copyright 2021 PingCAP, Inc.
//
// Licensed under the Apache License, Version 2.0 (the "License");
// you may not use this file except in compliance with the License.
// You may obtain a copy of the License at
//
//     http://www.apache.org/licenses/LICENSE-2.0
//
// Unless required by applicable law or agreed to in writing, software
// distributed under the License is distributed on an "AS IS" BASIS,
// See the License for the specific language governing permissions and
// limitations under the License.

package telemetry

import (
	"context"
	"errors"
	"fmt"
	"strconv"
	"sync"
	"time"

	pingcapErrors "github.com/pingcap/errors"
	"github.com/pingcap/tidb/domain/infosync"
	"github.com/pingcap/tidb/sessionctx"
	"github.com/pingcap/tidb/util/logutil"
	pmodel "github.com/prometheus/common/model"
	"go.uber.org/zap"
)

type slowQueryStats struct {
	// Slow Query statistic buckets
	SQBInfo *SlowQueryBucket `json:"slowQueryBucket"`
}

// SlowQueryBucket records the statistic information of slow query buckets
// Buckets:   prometheus.ExponentialBuckets(0.001, 2, 28), // 1ms ~ 1.5days  // defined in metrics/server.go
type SlowQueryBucket map[string]int

func (bucketMap SlowQueryBucket) String() string {
	if bucketMap == nil {
		return "nil"
	}
	var retStr string = "{"
	for k, v := range bucketMap {
		retStr += k + ":" + strconv.Itoa(v) + ","
	}
	retStr = retStr[:len(retStr)-1]
	return retStr
}

const slowQueryBucketNum = 29 //prometheus.ExponentialBuckets(0.001, 2, 28), and 1 more +Inf

var (
	// lastSQBInfo records last statistic information of slow query buckets
	lastSQBInfo SlowQueryBucket
	// currentSQBInfo records current statitic information of slow query buckets
	currentSQBInfo SlowQueryBucket
	slowQueryLock  sync.Mutex
)

func getSlowQueryStats(ctx sessionctx.Context) (*slowQueryStats, error) {
	slowQueryBucket, err := getSlowQueryBucket(ctx)
	if err != nil {
		logutil.BgLogger().Info(err.Error())
		return nil, err
	}

	return &slowQueryStats{slowQueryBucket}, nil
}

// getSlowQueryBucket genenrates the delta SlowQueryBucket to report
func getSlowQueryBucket(ctx sessionctx.Context) (*SlowQueryBucket, error) {
	// update currentSQBInfo first, then gen delta
	if err := updateCurrentSQB(ctx); err != nil {
		return nil, err
	}
	delta := calculateDeltaSQB()
	return delta, nil
}

// updateCurrentSQB records current slow query buckets
func updateCurrentSQB(ctx sessionctx.Context) (err error) {
	defer func() {
		if r := recover(); r != nil {
			err = pingcapErrors.Errorf(fmt.Sprintln(r))
		}
	}()

	pQueryCtx, cancel := context.WithTimeout(context.Background(), time.Second*30)
	defer cancel()
	pQueryTs := time.Now().Add(-time.Minute)
	promQL := "tidb_server_slow_query_process_duration_seconds_bucket{sql_type=\"general\"}"
	value, err := querySQLMetric(pQueryCtx, pQueryTs, promQL)

	//value, err := querySlowQueryMetric(ctx) //TODO: judge error here
	if err != nil && err != infosync.ErrPrometheusAddrIsNotSet {
		logutil.BgLogger().Info("querySlowQueryMetric got error")
		return err
	}
	if value == nil {
		return
	}
	if value.Type() != pmodel.ValVector {
		return errors.New("Prom vector expected, got " + value.Type().String())
	}
	promVec := value.(pmodel.Vector)
	slowQueryLock.Lock()
	for _, sample := range promVec {
		metric := sample.Metric
		bucketName := metric["le"] //hardcode bucket upper bound
		currentSQBInfo[string(bucketName)] = int(sample.Value)
	}
	slowQueryLock.Unlock()
	return nil
}

// calculateDeltaSQB calculate the delta between current slow query bucket and last slow query bucket
func calculateDeltaSQB() *SlowQueryBucket {
	deltaMap := make(SlowQueryBucket)
	slowQueryLock.Lock()
	for key, value := range currentSQBInfo {
		deltaMap[key] = value - (lastSQBInfo)[key]
	}
	slowQueryLock.Unlock()
	return &deltaMap
}

// init Init lastSQBInfo, follow the definition of metrics/server.go
// Buckets:   prometheus.ExponentialBuckets(0.001, 2, 28), // 1ms ~ 1.5days
<<<<<<< HEAD
func initSlowQueryStats() {
	LastSQBInfo = make(SlowQueryBucket)
	CurrentSQBInfo = make(SlowQueryBucket)
=======
func init() {
	lastSQBInfo = make(SlowQueryBucket)
	currentSQBInfo = make(SlowQueryBucket)
>>>>>>> fbbada3f

	bucketBase := 0.001 // From 0.001 to 134217.728, total 28 float number; the 29th is +Inf
	for i := 0; i < slowQueryBucketNum-1; i++ {
		lastSQBInfo[strconv.FormatFloat(bucketBase, 'f', 3, 32)] = 0
		currentSQBInfo[strconv.FormatFloat(bucketBase, 'f', 3, 32)] = 0
		bucketBase += bucketBase
	}
	lastSQBInfo["+Inf"] = 0
	currentSQBInfo["+Inf"] = 0

	logutil.BgLogger().Info("Telemetry slow query stats initialized", zap.String("currentSQBInfo", currentSQBInfo.String()), zap.String("lastSQBInfo", lastSQBInfo.String()))
}

// postReportSlowQueryStats copy currentSQBInfo to lastSQBInfo to be ready for next report
// this function is designed for being compatible with preview telemetry
func postReportSlowQueryStats() {
	slowQueryLock.Lock()
	lastSQBInfo = currentSQBInfo
	currentSQBInfo = make(SlowQueryBucket)
	slowQueryLock.Unlock()
	logutil.BgLogger().Info("Telemetry slow query stats, postReportSlowQueryStats finished")
}<|MERGE_RESOLUTION|>--- conflicted
+++ resolved
@@ -129,15 +129,9 @@
 
 // init Init lastSQBInfo, follow the definition of metrics/server.go
 // Buckets:   prometheus.ExponentialBuckets(0.001, 2, 28), // 1ms ~ 1.5days
-<<<<<<< HEAD
-func initSlowQueryStats() {
-	LastSQBInfo = make(SlowQueryBucket)
-	CurrentSQBInfo = make(SlowQueryBucket)
-=======
 func init() {
 	lastSQBInfo = make(SlowQueryBucket)
 	currentSQBInfo = make(SlowQueryBucket)
->>>>>>> fbbada3f
 
 	bucketBase := 0.001 // From 0.001 to 134217.728, total 28 float number; the 29th is +Inf
 	for i := 0; i < slowQueryBucketNum-1; i++ {
